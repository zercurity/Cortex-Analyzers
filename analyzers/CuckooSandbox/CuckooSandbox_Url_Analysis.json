{
  "name": "CuckooSandbox_Url_Analysis",
  "version": "1.2",
  "author": "Andrea Garavaglia, LDO-CERT",
  "url": "https://github.com/garanews/Cortex-Analyzers",
  "license": "AGPL-V3",
  "description": "Cuckoo Sandbox URL analysis.",
  "dataTypeList": ["url"],
  "command": "CuckooSandbox/cuckoosandbox_analyzer.py",
  "baseConfig": "CuckooSandbox",
  "configurationItems": [
    {
      "name": "url",
      "description": "URL",
      "type": "string",
      "multi": false,
      "required": true
    },
    {
<<<<<<< HEAD
      "name": "token",
      "description": "API token",
      "type": "string",
      "multi": false,
      "required": false
    },
    {
      "name": "cert_check",
      "description": "Verify server certificate",
=======
      "name": "verifyssl",
      "description": "Verify SSL certificate",
>>>>>>> 9d926b12
      "type": "boolean",
      "multi": false,
      "required": true,
      "defaultValue": true
<<<<<<< HEAD
    },
    {
      "name": "cert_path",
      "description": "Path to the CA on the system used to check server certificate",
      "type": "string",
      "multi": false,
      "required": false
=======
>>>>>>> 9d926b12
    }
  ]

}<|MERGE_RESOLUTION|>--- conflicted
+++ resolved
@@ -17,7 +17,6 @@
       "required": true
     },
     {
-<<<<<<< HEAD
       "name": "token",
       "description": "API token",
       "type": "string",
@@ -25,17 +24,12 @@
       "required": false
     },
     {
-      "name": "cert_check",
-      "description": "Verify server certificate",
-=======
       "name": "verifyssl",
       "description": "Verify SSL certificate",
->>>>>>> 9d926b12
       "type": "boolean",
       "multi": false,
       "required": true,
       "defaultValue": true
-<<<<<<< HEAD
     },
     {
       "name": "cert_path",
@@ -43,8 +37,6 @@
       "type": "string",
       "multi": false,
       "required": false
-=======
->>>>>>> 9d926b12
     }
   ]
 
