#!/usr/bin/env python
import io
import json
import requests
import ipaddress

from cortexutils.analyzer import Analyzer
from cortexutils.extractor import Extractor
from glob import glob
from os.path import exists


class MISPWarninglistsAnalyzer(Analyzer):
    """
    This analyzer compares given data to the MISP warning lists obtainable via
    https://github.com/MISP/misp-warninglists.
    Configuration options are:

    ```
    MISPWarningLists {
      path = "/path/to/misp-warninglists/repository"  # Default: "misp-warninglists"
    }
    ```
    """
    def __init__(self):
        Analyzer.__init__(self)

        self.data = self.get_data()
        self.path = self.get_param('config.path', 'misp-warninglists')
        if not exists(self.path):
            self.error('Path to misp-warninglists does not exist.')
        self.warninglists = self.readwarninglists()

    def readwarninglists(self):
        files = glob('{}/lists/*/*.json'.format(self.path))
        listcontent = []
        for file in files:
            with io.open(file, 'r') as fh:
                content = json.loads(fh.read())
                values = Extractor().check_iterable(content.get('list', []))
                obj = {
                    "name": content.get('name', 'Unknown'),
                    "values": [value['value'] for value in values],
                    "dataTypes": [value['type'] for value in values]
                }
                listcontent.append(obj)
        return listcontent

    def lastlocalcommit(self):
        try:
            with io.open('{}/.git/refs/heads/master'.format(self.path), 'r') as fh:
                return fh.read().strip('\n')
        except Exception as e:
            return 'Error: could not get local commit hash ({}).'.format(e)

    @staticmethod
    def lastremotecommit():
        url = 'https://api.github.com/repos/misp/misp-warninglists/branches/master'
        try:
            result_dict = requests.get(url).json()
            return result_dict['commit']['sha']
        except Exception as e:
            return 'Error: could not get remote commit hash ({}).'.format(e)

    def run(self):
        results = []
        data = self.data
        if self.data_type == 'ip':
            try:
                data = ipaddress.ip_address(self.data)
            except ValueError:
                return self.error("{} is said to be an IP address but it isn't".format(self.data))
        for list in self.warninglists:
            if self.data_type not in list.get('dataTypes'):
                continue

<<<<<<< HEAD
            if self.data.lower() in list.get('values', []):
                results.append({
                    "name": list.get('name')
                })
=======
            if self.data_type == 'ip':
                for net in list.get('values', []):
                    try:
                        if data in ipaddress.ip_network(net):
                            results.append({"name": list.get('name')})
                            break
                    except ValueError:
                        # Ignoring if net is not a valid IP network since we want to compare ip addresses
                        pass
            else:
                if data in list.get('values', []):
                    results.append({
                        "name": list.get('name')
                    })
>>>>>>> 91fa28d4

        self.report({
            "results": results,
            "is_uptodate": self.lastlocalcommit() == self.lastremotecommit()
        })

    def summary(self, raw):
        taxonomies = []
        if len(raw['results']) > 0:
            taxonomies.append(self.build_taxonomy('suspicious', 'MISP', 'Warninglists', 'Potential fp'))
        else:
            taxonomies.append(self.build_taxonomy('info', 'MISP', 'Warninglists', 'No hits'))

        if not raw.get('is_uptodate', False):
            taxonomies.append(self.build_taxonomy('info', 'MISP', 'Warninglists', 'Outdated'))

        return {
            "taxonomies": taxonomies
        }


if __name__ == '__main__':
    MISPWarninglistsAnalyzer().run()<|MERGE_RESOLUTION|>--- conflicted
+++ resolved
@@ -74,12 +74,6 @@
             if self.data_type not in list.get('dataTypes'):
                 continue
 
-<<<<<<< HEAD
-            if self.data.lower() in list.get('values', []):
-                results.append({
-                    "name": list.get('name')
-                })
-=======
             if self.data_type == 'ip':
                 for net in list.get('values', []):
                     try:
@@ -90,11 +84,10 @@
                         # Ignoring if net is not a valid IP network since we want to compare ip addresses
                         pass
             else:
-                if data in list.get('values', []):
+                if data.lower() in list.get('values', []):
                     results.append({
                         "name": list.get('name')
                     })
->>>>>>> 91fa28d4
 
         self.report({
             "results": results,
