{
  "name": "VMRay",
  "license": "AGPL-V3",
  "author": "Nils Kuhnert, CERT-Bund",
<<<<<<< HEAD
  "url": "https://github.com/TheHive-Project/Cortex-Analyzers",
  "version": "2.0",
=======
  "url": "https://github.com/BSI-CERT-Bund/cortex-analyzers",
  "version": "3.0",
>>>>>>> 3d2249ca
  "description": "VMRay Sandbox file analysis.",
  "dataTypeList": [
    "hash",
    "file"
  ],
  "command": "VMRay/vmray.py",
  "baseConfig": "VMRay",
  "config": {
  },
  "configurationItems": [
    {
      "name": "check_tlp",
      "description": "Define if the analyzer should check TLP of data before running",
      "type": "boolean",
      "multi": false,
      "required": true,
      "defaultValue": false
    },
    {
      "name": "max_tlp",
      "description": "Define the maximum TLP level autorized",
      "type": "number",
      "multi": false,
      "required": true,
      "defaultValue": 1
    },
    {
      "name": "url",
      "description": "Define the URL of the service",
      "type": "string",
      "multi": false,
      "required": true,
      "defaultValue": "url"
    },
    {
      "name": "key",
      "description": "Define the API key",
      "type": "string",
      "multi": false,
      "required": true
    },
    {
      "name": "certverify",
      "description": "Verify certificates",
      "type": "boolean",
      "multi": false,
      "required": true,
      "defaultValue": true
    },
    {
      "name": "certpath",
      "description": "Path to certificate file, in case of self-signed etc.",
      "type": "string",
      "multi": false,
      "required": false
    },
    {
      "name": "disablereanalyze",
      "description": "If set to true, samples won't get re-analyzed.",
      "type": "boolean",
      "multi": false,
      "required": false,
      "defaultValue": false
    }
  ]
}<|MERGE_RESOLUTION|>--- conflicted
+++ resolved
@@ -2,13 +2,8 @@
   "name": "VMRay",
   "license": "AGPL-V3",
   "author": "Nils Kuhnert, CERT-Bund",
-<<<<<<< HEAD
-  "url": "https://github.com/TheHive-Project/Cortex-Analyzers",
-  "version": "2.0",
-=======
   "url": "https://github.com/BSI-CERT-Bund/cortex-analyzers",
   "version": "3.0",
->>>>>>> 3d2249ca
   "description": "VMRay Sandbox file analysis.",
   "dataTypeList": [
     "hash",
