--- conflicted
+++ resolved
@@ -1,49 +1,15 @@
 {
-<<<<<<< HEAD
-    "name": "CERTatPassiveDNS",
-    "author": "Nils Kuhnert, CERT-Bund",
-    "license": "AGPL-V3",
-    "url": "https://github.com/BSI-CERT-Bund/cortex-analyzers",
-    "version": "2.0",
-    "description": "Checks CERT.at Passive DNS for a given domain.",
-    "dataTypeList": ["domain", "fqdn"],
-    "command": "CERTatPassiveDNS/certat_passivedns.py",
-    "baseConfig": "CERTatPassiveDNS",
-    "config": {},
-    "configurationItems": [
-      {
-        "name": "check_tlp",
-        "description": "Define if the analyzer should check TLP of data before running",
-        "type": "boolean",
-        "multi": false,
-        "required": true,
-        "defaultValue": true
-      },
-      {
-        "name": "max_tlp",
-        "description": "Define the maximum TLP level autorized",
-        "type": "number",
-        "multi": false,
-        "required": true,
-        "defaultValue": 3
-      },
-      {
-        "name": "limit",
-        "description": "Define the maximum number of results per request",
-        "type": "number",
-        "multi": false,
-        "required": true,
-        "defaultValue": 100
-      }
-    ]
-=======
   "name": "CERTatPassiveDNS",
   "author": "Nils Kuhnert, CERT-Bund",
   "license": "AGPL-V3",
   "url": "https://github.com/BSI-CERT-Bund/cortex-analyzers",
   "version": "2.0",
   "description": "Checks CERT.at Passive DNS for a given domain.",
-  "dataTypeList": ["domain", "fqdn", "ip"],
+  "dataTypeList": [
+    "domain",
+    "fqdn",
+    "ip"
+  ],
   "baseConfig": "CERTatPassiveDNS",
   "command": "CERTatPassiveDNS/certat_passivedns.py",
   "configurationItems": [
@@ -56,5 +22,4 @@
       "defaultValue": 100
     }
   ]
->>>>>>> 3d2249ca
 }