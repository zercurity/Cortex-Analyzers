--- conflicted
+++ resolved
@@ -4,15 +4,8 @@
   "author": "Pierre Baudry, Adrien Barchapt",
   "url": "https://github.com/cybernardo/Cortex-Analyzers",
   "license": "AGPL-V3",
-<<<<<<< HEAD
-  "description": "Retrieve synscan information we have for the given IPv{4,6} address with history of changes.",
-  "dataTypeList": [
-    "ip"
-  ],
-=======
   "description": "Retrieve synscan information Onyphe has for the given IPv{4,6} address with history of changes.",
   "dataTypeList": ["ip"],
->>>>>>> 5293710e
   "command": "Onyphe/onyphe_analyzer.py",
   "baseConfig": "Onyphe",
   "config": {
