--- conflicted
+++ resolved
@@ -4,15 +4,8 @@
   "author": "Pierre Baudry, Adrien Barchapt",
   "url": "https://github.com/TheHive-Project/Cortex-Analyzers",
   "license": "AGPL-V3",
-<<<<<<< HEAD
-  "description": "Retrieve Onyphe threats information on an IPv{4,6} address with history.",
-  "dataTypeList": [
-    "ip"
-  ],
-=======
   "description": "Retrieve Onyphe threat information for the given IPv{4,6} address with history.",
   "dataTypeList": ["ip"],
->>>>>>> 5293710e
   "command": "Onyphe/onyphe_analyzer.py",
   "baseConfig": "Onyphe",
   "config": {
