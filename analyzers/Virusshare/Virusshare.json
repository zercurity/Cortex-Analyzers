{
<<<<<<< HEAD
    "name": "Virusshare",
    "author": "Nils Kuhnert, CERT-Bund",
    "license": "AGPL-V3",
    "url": "https://github.com/BSI-CERT-Bund/cortex-analyzers",
    "version": "2.0",
    "description": "Search for MD5 hashes in Virusshare.com hash list",
    "dataTypeList": ["hash", "file"],
    "command": "Virusshare/virusshare.py",
    "baseConfig": "Virusshare",
    "config": {},
    "configurationItems": [
      {
        "name": "check_tlp",
        "description": "Define if the analyzer should check TLP of data before running",
        "type": "boolean",
        "multi": false,
        "required": true,
        "defaultValue": false
      },
      {
        "name": "max_tlp",
        "description": "Define the maximum TLP level autorized",
        "type": "number",
        "multi": false,
        "required": true,
        "defaultValue": 3
      },
      {
        "name": "path",
        "description": "Define the path to the stored data",
        "type": "string",
        "multi": false,
        "required": false,
        "defaultValue": "path"
      }
    ]
=======
  "name": "Virusshare",
  "author": "Nils Kuhnert, CERT-Bund",
  "license": "AGPL-V3",
  "url": "https://github.com/BSI-CERT-Bund/cortex-analyzers",
  "version": "2.0",
  "description": "Search for MD5 hashes in Virusshare.com hash list",
  "dataTypeList": ["hash", "file"],
  "command": "Virusshare/virusshare.py",
  "baseConfig": "Virusshare",
  "configurationItems": [
    {
      "name": "path",
      "description": "Define the path to the stored data",
      "type": "string",
      "multi": false,
      "required": false
    }
  ]
>>>>>>> 44c1413c
}<|MERGE_RESOLUTION|>--- conflicted
+++ resolved
@@ -1,52 +1,34 @@
 {
-<<<<<<< HEAD
-    "name": "Virusshare",
-    "author": "Nils Kuhnert, CERT-Bund",
-    "license": "AGPL-V3",
-    "url": "https://github.com/BSI-CERT-Bund/cortex-analyzers",
-    "version": "2.0",
-    "description": "Search for MD5 hashes in Virusshare.com hash list",
-    "dataTypeList": ["hash", "file"],
-    "command": "Virusshare/virusshare.py",
-    "baseConfig": "Virusshare",
-    "config": {},
-    "configurationItems": [
-      {
-        "name": "check_tlp",
-        "description": "Define if the analyzer should check TLP of data before running",
-        "type": "boolean",
-        "multi": false,
-        "required": true,
-        "defaultValue": false
-      },
-      {
-        "name": "max_tlp",
-        "description": "Define the maximum TLP level autorized",
-        "type": "number",
-        "multi": false,
-        "required": true,
-        "defaultValue": 3
-      },
-      {
-        "name": "path",
-        "description": "Define the path to the stored data",
-        "type": "string",
-        "multi": false,
-        "required": false,
-        "defaultValue": "path"
-      }
-    ]
-=======
   "name": "Virusshare",
   "author": "Nils Kuhnert, CERT-Bund",
   "license": "AGPL-V3",
-  "url": "https://github.com/BSI-CERT-Bund/cortex-analyzers",
+  "url": "https://github.com/TheHive-Project/Cortex-Analyzers",
   "version": "2.0",
   "description": "Search for MD5 hashes in Virusshare.com hash list",
-  "dataTypeList": ["hash", "file"],
+  "dataTypeList": [
+    "hash",
+    "file"
+  ],
   "command": "Virusshare/virusshare.py",
   "baseConfig": "Virusshare",
+  "config": {},
   "configurationItems": [
+    {
+      "name": "check_tlp",
+      "description": "Define if the analyzer should check TLP of data before running",
+      "type": "boolean",
+      "multi": false,
+      "required": true,
+      "defaultValue": false
+    },
+    {
+      "name": "max_tlp",
+      "description": "Define the maximum TLP level autorized",
+      "type": "number",
+      "multi": false,
+      "required": true,
+      "defaultValue": 3
+    },
     {
       "name": "path",
       "description": "Define the path to the stored data",
@@ -55,5 +37,4 @@
       "required": false
     }
   ]
->>>>>>> 44c1413c
 }