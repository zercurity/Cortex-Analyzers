--- conflicted
+++ resolved
@@ -1,18 +1,22 @@
 {
-<<<<<<< HEAD
-    "name": "DomainTools_ReverseWhois",
-    "version": "2.0",
-    "author": "CERT-BDF",
-    "url": "https://github.com/CERT-BDF/Cortex-Analyzers",
-    "license": "AGPL-V3",
-    "description": "Use DomainTools to get a list of domain names which share the same registrant information.",
-    "dataTypeList": ["mail", "ip", "domain", "other"],
-    "command": "DomainTools/domaintools.py",
-    "baseConfig": "DomainTools",
-    "config": {
-        "service": "reverse-whois"
-    },
-    "configurationItems": [
+  "name": "DomainTools_ReverseWhois",
+  "version": "2.0",
+  "author": "CERT-BDF",
+  "url": "https://github.com/TheHive-Project/Cortex-Analyzers",
+  "license": "AGPL-V3",
+  "description": "Use DomainTools to get a list of domain names which share the same registrant information.",
+  "dataTypeList": [
+    "mail",
+    "ip",
+    "domain",
+    "other"
+  ],
+  "command": "DomainTools/domaintools.py",
+  "baseConfig": "DomainTools",
+  "config": {
+    "service": "reverse-whois"
+  },
+  "configurationItems": [
     {
       "name": "check_tlp",
       "description": "Define if the analyzer should check TLP of data before running",
@@ -28,20 +32,7 @@
       "multi": false,
       "required": true,
       "defaultValue": 1
-=======
-  "name": "DomainTools_ReverseWhois",
-  "version": "2.0",
-  "author": "CERT-BDF",
-  "url": "https://github.com/TheHive-Project/Cortex-Analyzers",
-  "license": "AGPL-V3",
-  "description": "Use DomainTools to get a list of domain names which share the same registrant information.",
-  "dataTypeList": ["mail", "ip", "domain", "other"],
-  "command": "DomainTools/domaintools.py",
-  "baseConfig": "DomainTools",
-  "config": {
-      "service": "reverse-whois"
-  },
-  "configurationItems": [
+    },
     {
       "name": "username",
       "description": "DomainTools API credentials",
@@ -55,7 +46,6 @@
       "type": "string",
       "multi": false,
       "required": true
->>>>>>> 44c1413c
     }
   ]
 }