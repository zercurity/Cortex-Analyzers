{
  "name": "DomainTools_WhoisLookup",
  "version": "2.0",
  "author": "CERT-BDF",
  "url": "https://github.com/TheHive-Project/Cortex-Analyzers",
  "license": "AGPL-V3",
  "description": "Use DomainTools to get the ownership record for a domain with basic registration details.",
<<<<<<< HEAD
  "dataTypeList": [
    "domain"
  ],
  "command": "DomainTools/domaintools.py",
=======
  "dataTypeList": ["domain"],
  "command": "DomainTools/domaintools_analyzer.py",
>>>>>>> 5293710e
  "baseConfig": "DomainTools",
  "config": {
    "service": "whois/parsed"
  },
  "configurationItems": [
    {
      "name": "check_tlp",
      "description": "Define if the analyzer should check TLP of data before running",
      "type": "boolean",
      "multi": false,
      "required": true,
      "defaultValue": true
    },
    {
      "name": "max_tlp",
      "description": "Define the maximum TLP level autorized",
      "type": "number",
      "multi": false,
      "required": true,
      "defaultValue": 1
    },
    {
      "name": "username",
      "description": "DomainTools API credentials",
      "type": "string",
      "multi": false,
      "required": true
    },
    {
      "name": "key",
      "description": "DomainTools API credentials",
      "type": "string",
      "multi": false,
      "required": true
    }
  ]
}<|MERGE_RESOLUTION|>--- conflicted
+++ resolved
@@ -5,15 +5,8 @@
   "url": "https://github.com/TheHive-Project/Cortex-Analyzers",
   "license": "AGPL-V3",
   "description": "Use DomainTools to get the ownership record for a domain with basic registration details.",
-<<<<<<< HEAD
-  "dataTypeList": [
-    "domain"
-  ],
-  "command": "DomainTools/domaintools.py",
-=======
   "dataTypeList": ["domain"],
   "command": "DomainTools/domaintools_analyzer.py",
->>>>>>> 5293710e
   "baseConfig": "DomainTools",
   "config": {
     "service": "whois/parsed"
