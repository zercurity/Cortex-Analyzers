#!/usr/bin/env python

import ipaddress
import os
import re
from io import open
from time import sleep
import datetime as dt
import pytz
from dateutil.parser import parse

from cortexutils.analyzer import Analyzer


class FireholBlocklistsAnalyzer(Analyzer):
    """Analyzer that compares ips from TheHive to FireHOL ip blocking lists. Check them out under
    `iplists.firehol.org <https://iplists.firehol.org/>`_"""

    def __init__(self):
        Analyzer.__init__(self)

        # Get config parameters
        self.path = self.get_param('config.blocklistpath', None, 'No path to blocklists provided.')
        self.ignoreolderthandays = self.get_param('config.ignoreolderthandays', 365)
        self.utc = pytz.UTC
        self.now = dt.datetime.now(tz=self.utc)

        # Check if directory exists
        if not os.path.exists(self.path):
<<<<<<< HEAD
            os.mkdir(self.path, 0o700)
=======
            os.mkdir(self.path, 0o0700)
>>>>>>> bf2f5e2b
            # Downloading/updating the list is implemented with an external cronjob which git pulls the repo

        # Read files in the given path and prepare file lists for ip- and netsets
        files = os.listdir(self.path)
        self.ipsets = []
        self.netsets = []
        for file in files:
            if '.ipset' in file:
                self.ipsets.append(file)
            elif '.netset' in file:
                self.netsets.append(file)

    def _check_ip(self, ip):
        """Here all the workload happens. Read the files, check if the ip is in there and report the results.
        If the lock file is found, which gets created when lists are getting updated, the script starts to sleep 10
        seconds before checking again. Also reads the source file date and checks, if its too old (ignoreolderthandays
        parameter).

        :param ip: IP to search for.
        :type ip: str
        :returns: List of hits containing dictionaries.
        :rtype: list
        """

        # hits will be the variable to store all matches
        hits = []
        description = {}
        file_date = {}
        # Check for lock
        while os.path.isfile('{}/.lock'.format(self.path)):
            sleep(10)

        # First: check the ipsets
        for ipset in self.ipsets:
            with open('{}/{}'.format(self.path, ipset)) as afile:
                ipsetname = ipset.split('.')[0]
                description.update({ipsetname: ''})
                file_date.update({ipsetname: ''})
                for l in afile:
                    if l[0] == '#':
                        # Check for date and break if too old
                        if '# Source File Date: ' in l:
                            datestr = re.sub('# Source File Date: ', '', l.rstrip('\n'))
                            date = parse(datestr)
                            file_date[ipsetname] = str(date)
                            if (self.now - date).days > self.ignoreolderthandays:
                                break
                        description[ipsetname] += re.sub(r'^\[.*\] \(.*\) [a-zA-Z0-9.\- ]*$', '', l.lstrip('# '))\
                            .replace('\n\n', '\n')
                    else:
                        if ip in l:
                            # On match append to hits and break; next file!
                            hits.append({'list': ipsetname, 'description': description.get(ipsetname),
                                         'file_date': file_date.get(ipsetname)})
                            break

        # Second: check the netsets
        for netset in self.netsets:
            with open('{}/{}'.format(self.path, netset)) as afile:
                netsetname = netset.split('.')[0]
                description.update({netsetname: ''})
                file_date.update({netsetname: ''})
                for l in afile:
                    if l[0] == '#':
                        # Check for date and break if too old
                        if '# Source File Date: ' in l:
                            datestr = re.sub('# Source File Date: ', '', l.rstrip('\n'))
                            date = parse(datestr)
                            file_date[netsetname] = str(date)
                            if (self.now - date).days > self.ignoreolderthandays:
                                break
                        description[netsetname] += re.sub(r'^\[.*\] \(.*\) [a-zA-Z0-9.\- ]*$', '', l.lstrip('# '))\
                            .replace('\n\n', '\n')
                    else:
                        try:
                            if ipaddress.ip_address(ip) in ipaddress.ip_network(u'{}'.format(l.split('\n')[0])):
                                hits.append({'list': netsetname, 'description': description.get(netsetname),
                                             'file_date': file_date.get(netsetname)})
                                break
                        except ValueError as e:
                            self.error('ValueError occured. Used values: ipnetwork {}, ip to check {}, file {}.'
                                       'Error message: {}'.format(l, ip, netset, e))

        return hits

    def summary(self, raw):
        taxonomies = []
        level = "info"
        namespace = "Firehol"
        predicate = "Blocklists"
        value = "\"0 hit\""

        if 'count' in raw:
            r = raw.get('count', 0)

            if r == 0 or r == 1:
                value = "\"{} hit\"".format(r)
            else:
                value = "\"{} hits\"".format(r)

            if r > 0:
                level = "suspicious"
            else:
                level = "safe"
            taxonomies.append(self.build_taxonomy(level, namespace, predicate, value))
        return {"taxonomies": taxonomies}

    def run(self):
        ip = self.get_data()
        if '/' in ip:
            self.error('CIDR notation currently not supported.')
        hits = self._check_ip(ip)
        self.report({'hits': hits, 'count': len(hits)})


if __name__ == '__main__':
    FireholBlocklistsAnalyzer().run()<|MERGE_RESOLUTION|>--- conflicted
+++ resolved
@@ -27,11 +27,7 @@
 
         # Check if directory exists
         if not os.path.exists(self.path):
-<<<<<<< HEAD
-            os.mkdir(self.path, 0o700)
-=======
             os.mkdir(self.path, 0o0700)
->>>>>>> bf2f5e2b
             # Downloading/updating the list is implemented with an external cronjob which git pulls the repo
 
         # Read files in the given path and prepare file lists for ip- and netsets
@@ -119,7 +115,6 @@
 
     def summary(self, raw):
         taxonomies = []
-        level = "info"
         namespace = "Firehol"
         predicate = "Blocklists"
         value = "\"0 hit\""
