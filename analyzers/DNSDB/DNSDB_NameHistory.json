{
<<<<<<< HEAD
    "name": "DNSDB_NameHistory",
    "version": "2.0",
    "author": "CERT-BDF",
    "url": "https://github.com/CERT-BDF/Cortex-Analyzers",
    "license": "AGPL-V3",
    "description": "Use DNSDB to fetch historical records for a fully-qualified domain name.",
    "dataTypeList": ["fqdn"],
    "command": "DNSDB/dnsdb.py",
    "baseConfig": "DNSDB",
    "config": {
        "service": "name_history"
    },
    "configurationItems": [
    {
      "name": "check_tlp",
      "description": "Define if the analyzer should check TLP of data before running",
      "type": "boolean",
      "multi": false,
      "required": true,
      "defaultValue": true
    },
    {
      "name": "max_tlp",
      "description": "Define the maximum TLP level autorized",
      "type": "number",
      "multi": false,
      "required": true,
      "defaultValue": 1
    },
    {
      "name": "server",
      "description": "DNSDB server name",
      "type": "string",
      "multi": false,
      "required": true,
      "defaultValue": "server name"
    },
=======
  "name": "DNSDB_NameHistory",
  "version": "2.0",
  "author": "CERT-BDF",
  "url": "https://github.com/TheHive-Project/Cortex-Analyzers",
  "license": "AGPL-V3",
  "description": "Use DNSDB to fetch historical records for a fully-qualified domain name.",
  "dataTypeList": ["domain","fqdn"],
  "command": "DNSDB/dnsdb.py",
  "baseConfig": "DNSDB",
  "config": {
      "service": "name_history"
  },
  "configurationItems": [
    {
      "name": "server",
      "description": "DNSDB server name",
      "type": "string",
      "multi": false,
      "required": true,
      "defaultValue": "https://api.dnsdb.info"
    },
>>>>>>> 44c1413c
    {
      "name": "key",
      "description": "Key",
      "type": "string",
      "multi": false,
<<<<<<< HEAD
      "required": true,
      "defaultValue": "API key"
=======
      "required": true
>>>>>>> 44c1413c
    }
  ]

}<|MERGE_RESOLUTION|>--- conflicted
+++ resolved
@@ -1,18 +1,19 @@
 {
-<<<<<<< HEAD
-    "name": "DNSDB_NameHistory",
-    "version": "2.0",
-    "author": "CERT-BDF",
-    "url": "https://github.com/CERT-BDF/Cortex-Analyzers",
-    "license": "AGPL-V3",
-    "description": "Use DNSDB to fetch historical records for a fully-qualified domain name.",
-    "dataTypeList": ["fqdn"],
-    "command": "DNSDB/dnsdb.py",
-    "baseConfig": "DNSDB",
-    "config": {
-        "service": "name_history"
-    },
-    "configurationItems": [
+  "name": "DNSDB_NameHistory",
+  "version": "2.0",
+  "author": "CERT-BDF",
+  "url": "https://github.com/TheHive-Project/Cortex-Analyzers",
+  "license": "AGPL-V3",
+  "description": "Use DNSDB to fetch historical records for a fully-qualified domain name.",
+  "dataTypeList": [
+    "fqdn"
+  ],
+  "command": "DNSDB/dnsdb.py",
+  "baseConfig": "DNSDB",
+  "config": {
+    "service": "name_history"
+  },
+  "configurationItems": [
     {
       "name": "check_tlp",
       "description": "Define if the analyzer should check TLP of data before running",
@@ -35,43 +36,14 @@
       "type": "string",
       "multi": false,
       "required": true,
-      "defaultValue": "server name"
-    },
-=======
-  "name": "DNSDB_NameHistory",
-  "version": "2.0",
-  "author": "CERT-BDF",
-  "url": "https://github.com/TheHive-Project/Cortex-Analyzers",
-  "license": "AGPL-V3",
-  "description": "Use DNSDB to fetch historical records for a fully-qualified domain name.",
-  "dataTypeList": ["domain","fqdn"],
-  "command": "DNSDB/dnsdb.py",
-  "baseConfig": "DNSDB",
-  "config": {
-      "service": "name_history"
-  },
-  "configurationItems": [
-    {
-      "name": "server",
-      "description": "DNSDB server name",
-      "type": "string",
-      "multi": false,
-      "required": true,
       "defaultValue": "https://api.dnsdb.info"
     },
->>>>>>> 44c1413c
     {
       "name": "key",
       "description": "Key",
       "type": "string",
       "multi": false,
-<<<<<<< HEAD
-      "required": true,
-      "defaultValue": "API key"
-=======
       "required": true
->>>>>>> 44c1413c
     }
   ]
-
 }