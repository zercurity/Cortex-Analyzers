{
<<<<<<< HEAD
    "name": "Hipposcore",
    "version": "2.0",
    "author": "CERT-BDF",
    "url": "https://github.com/CERT-BDF/Cortex-Analyzers",
    "license": "AGPL-V3",
    "description": "Get the Hippocampe Score report associated with an IP address, a domain or a URL.",
    "dataTypeList": ["ip", "domain", "fqdn", "url"],
    "command": "Hippocampe/hippo.py",
    "baseConfig": "Hippocampe",
    "config": {
        "service": "hipposcore"
    },
    "configurationItems": [
    {
      "name": "check_tlp",
      "description": "Define if the analyzer should check TLP of data before running",
      "type": "boolean",
      "multi": false,
      "required": true,
      "defaultValue": true
    },
    {
      "name": "max_tlp",
      "description": "Define the maximum TLP level autorized",
      "type": "number",
      "multi": false,
      "required": true,
      "defaultValue": 3
    },
=======
  "name": "Hipposcore",
  "version": "2.0",
  "author": "CERT-BDF",
  "url": "https://github.com/TheHive-Project/Cortex-Analyzers",
  "license": "AGPL-V3",
  "description": "Get the Hippocampe Score report associated with an IP address, a domain or a URL.",
  "dataTypeList": ["ip", "domain", "fqdn", "url"],
  "command": "Hippocampe/hippo.py",
  "baseConfig": "Hippocampe",
  "config": {
      "service": "hipposcore"
  },
  "configurationItems": [
>>>>>>> 44c1413c
    {
      "name": "url",
      "description": "URL of the service",
      "type": "string",
      "multi": false,
<<<<<<< HEAD
      "required": true,
      "defaultValue": "URL"
=======
      "required": true
>>>>>>> 44c1413c
    }
  ]
}<|MERGE_RESOLUTION|>--- conflicted
+++ resolved
@@ -1,18 +1,22 @@
 {
-<<<<<<< HEAD
-    "name": "Hipposcore",
-    "version": "2.0",
-    "author": "CERT-BDF",
-    "url": "https://github.com/CERT-BDF/Cortex-Analyzers",
-    "license": "AGPL-V3",
-    "description": "Get the Hippocampe Score report associated with an IP address, a domain or a URL.",
-    "dataTypeList": ["ip", "domain", "fqdn", "url"],
-    "command": "Hippocampe/hippo.py",
-    "baseConfig": "Hippocampe",
-    "config": {
-        "service": "hipposcore"
-    },
-    "configurationItems": [
+  "name": "Hipposcore",
+  "version": "2.0",
+  "author": "CERT-BDF",
+  "url": "https://github.com/TheHive-Project/Cortex-Analyzers",
+  "license": "AGPL-V3",
+  "description": "Get the Hippocampe Score report associated with an IP address, a domain or a URL.",
+  "dataTypeList": [
+    "ip",
+    "domain",
+    "fqdn",
+    "url"
+  ],
+  "command": "Hippocampe/hippo.py",
+  "baseConfig": "Hippocampe",
+  "config": {
+    "service": "hipposcore"
+  },
+  "configurationItems": [
     {
       "name": "check_tlp",
       "description": "Define if the analyzer should check TLP of data before running",
@@ -29,32 +33,12 @@
       "required": true,
       "defaultValue": 3
     },
-=======
-  "name": "Hipposcore",
-  "version": "2.0",
-  "author": "CERT-BDF",
-  "url": "https://github.com/TheHive-Project/Cortex-Analyzers",
-  "license": "AGPL-V3",
-  "description": "Get the Hippocampe Score report associated with an IP address, a domain or a URL.",
-  "dataTypeList": ["ip", "domain", "fqdn", "url"],
-  "command": "Hippocampe/hippo.py",
-  "baseConfig": "Hippocampe",
-  "config": {
-      "service": "hipposcore"
-  },
-  "configurationItems": [
->>>>>>> 44c1413c
     {
       "name": "url",
       "description": "URL of the service",
       "type": "string",
       "multi": false,
-<<<<<<< HEAD
-      "required": true,
-      "defaultValue": "URL"
-=======
       "required": true
->>>>>>> 44c1413c
     }
   ]
 }