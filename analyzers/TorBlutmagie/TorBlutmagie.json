--- conflicted
+++ resolved
@@ -1,61 +1,36 @@
 {
-<<<<<<< HEAD
-    "name": "TorBlutmagie",
-    "author": "Marc-André DOLL, STARC by EXAPROBE",
-    "license": "AGPL-V3",
-    "url": "https://github.com/CERT-BDF/Cortex-Analyzers",
-    "version": "1.0",
-    "description": "Query http://torstatus.blutmagie.de/query_export.php/Tor_query_EXPORT.csv for TOR exit nodes IP addresses or names.",
-    "dataTypeList": ["ip", "domain", "fqdn"],
-    "command": "TorBlutmagie/tor_blutmagie_analyzer.py",
-    "baseConfig": "TorBlutmagie",
-    "config": {
-    },
-    "configurationItems": [
-      {
-        "name": "check_tlp",
-        "description": "Define if the analyzer should check TLP of data before running",
-        "type": "boolean",
-        "multi": false,
-        "required": true,
-        "defaultValue": false
-      },
-      {
-        "name": "max_tlp",
-        "description": "Define the maximum TLP level autorized",
-        "type": "number",
-        "multi": false,
-        "required": true,
-        "defaultValue": 3
-      },
-      {
-        "name": "cache.duration",
-        "description": "Define the cache duration",
-        "type": "number",
-        "multi": false,
-        "required": true,
-        "defaultValue": 3600
-      },
-      {
-        "name": "cache.root",
-        "description": "Define the path to the stored data",
-        "type": "string",
-        "multi": false,
-        "required": false,
-        "defaultValue": "/tmp/cortex/tor_project"
-      }
-    ]
-=======
   "name": "TorBlutmagie",
   "author": "Marc-André DOLL, STARC by EXAPROBE",
   "license": "AGPL-V3",
   "url": "https://github.com/TheHive-Project/Cortex-Analyzers",
   "version": "1.0",
   "description": "Query http://torstatus.blutmagie.de/query_export.php/Tor_query_EXPORT.csv for TOR exit nodes IP addresses or names.",
-  "dataTypeList": ["ip", "domain", "fqdn"],
+  "dataTypeList": [
+    "ip",
+    "domain",
+    "fqdn"
+  ],
   "command": "TorBlutmagie/tor_blutmagie_analyzer.py",
   "baseConfig": "TorBlutmagie",
+  "config": {
+  },
   "configurationItems": [
+    {
+      "name": "check_tlp",
+      "description": "Define if the analyzer should check TLP of data before running",
+      "type": "boolean",
+      "multi": false,
+      "required": true,
+      "defaultValue": false
+    },
+    {
+      "name": "max_tlp",
+      "description": "Define the maximum TLP level autorized",
+      "type": "number",
+      "multi": false,
+      "required": true,
+      "defaultValue": 3
+    },
     {
       "name": "cache.duration",
       "description": "Define the cache duration",
@@ -69,8 +44,8 @@
       "description": "Define the path to the stored data",
       "type": "string",
       "multi": false,
-      "required": false
+      "required": false,
+      "defaultValue": "/tmp/cortex/tor_project"
     }
   ]
->>>>>>> 44c1413c
 }