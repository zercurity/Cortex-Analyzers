{
<<<<<<< HEAD
    "name": "MaxMind_GeoIP",
    "version": "3.0",
    "author": "CERT-BDF",
    "url": "https://github.com/CERT-BDF/Cortex-Analyzers",
    "license": "AGPL-V3",
    "description": "Use MaxMind to geolocate an IP address.",
    "dataTypeList": ["ip"],
    "command": "MaxMind/geo.py",
    "baseconfig":"MaxMind_GeoIP",
    "config": {
        "service": ""
    },
    "configurationItems": [
    {
      "name": "check_tlp",
      "description": "Define if the analyzer should check TLP of data before running",
      "type": "boolean",
      "multi": false,
      "required": true,
      "defaultValue": true
    },
    {
      "name": "max_tlp",
      "description": "Define the maximum TLP level autorized",
      "type": "number",
      "multi": false,
      "required": true,
      "defaultValue": 3
    }
  ]
=======
  "name": "MaxMind_GeoIP",
  "version": "3.0",
  "author": "CERT-BDF",
  "url": "https://github.com/TheHive-Project/Cortex-Analyzers",
  "license": "AGPL-V3",
  "description": "Use MaxMind to geolocate an IP address.",
  "dataTypeList": ["ip"],
  "baseConfig": "MaxMind",
  "command": "MaxMind/geo.py"
>>>>>>> 44c1413c
}<|MERGE_RESOLUTION|>--- conflicted
+++ resolved
@@ -1,9 +1,8 @@
 {
-<<<<<<< HEAD
     "name": "MaxMind_GeoIP",
     "version": "3.0",
     "author": "CERT-BDF",
-    "url": "https://github.com/CERT-BDF/Cortex-Analyzers",
+    "url": "https://github.com/TheHive-Project/Cortex-Analyzers",
     "license": "AGPL-V3",
     "description": "Use MaxMind to geolocate an IP address.",
     "dataTypeList": ["ip"],
@@ -30,15 +29,4 @@
       "defaultValue": 3
     }
   ]
-=======
-  "name": "MaxMind_GeoIP",
-  "version": "3.0",
-  "author": "CERT-BDF",
-  "url": "https://github.com/TheHive-Project/Cortex-Analyzers",
-  "license": "AGPL-V3",
-  "description": "Use MaxMind to geolocate an IP address.",
-  "dataTypeList": ["ip"],
-  "baseConfig": "MaxMind",
-  "command": "MaxMind/geo.py"
->>>>>>> 44c1413c
 }