--- conflicted
+++ resolved
@@ -4,16 +4,10 @@
   "author": "Nils Kuhnert",
   "url": "https://github.com/TheHive-Project/Cortex-Analyzers",
   "license": "AGPL-V3",
-<<<<<<< HEAD
-  "description": "Check IPs using the Robtex IP API",
+  "description": "Check IPs using the Robtex IP API.",
   "dataTypeList": [
     "ip"
   ],
-=======
-  "description": "Check IPs using the Robtex IP API.",
-  "dataTypeList": ["ip"],
-  "baseConfig": "Robtex",
->>>>>>> 3d2249ca
   "command": "Robtex/robtex.py",
   "baseConfig": "Robtex",
   "config": {
