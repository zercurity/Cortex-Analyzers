--- conflicted
+++ resolved
@@ -5,16 +5,13 @@
   "url": "https://github.com/TheHive-Project/Cortex-Analyzers",
   "license": "AGPL-V3",
   "description": "Get the latest VirusTotal report for a file, hash, domain or an IP address.",
-<<<<<<< HEAD
   "dataTypeList": [
     "file",
     "hash",
     "domain",
-    "ip"
+    "ip",
+    "url"
   ],
-=======
-  "dataTypeList": ["file", "hash", "domain", "ip", "url"],
->>>>>>> 3d2249ca
   "command": "VirusTotal/virustotal.py",
   "baseConfig": "VirusTotal",
   "config": {
